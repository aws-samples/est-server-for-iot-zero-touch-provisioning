--- conflicted
+++ resolved
@@ -116,17 +116,15 @@
 1. If you copied the Provisioning Template input its new path/name in the configuration file
 1. Give a look at the IoT Policy `config/iot_policy_default.json`, make a copy and modify as necessary
 1. If you copied the IoT Policy input its new path/name in the configuration file
-1. Implement the interface to your PKI in the file [layer/utils/customisation.py](layer/utils/customisations.py)
-1. Deploy
+1. Open the file `layer/utils/est_common.py`
+   1. Find the function `sign_externally` - this is where you will implement the interface to your external PKI.
 
 ### Pro-tips
-You can customise certain phases of the EST by editing [layer/utils/customisation.py](layer/utils/customisations.py).
-Here are the available hooks:
-* Execute actions before enrollment
-* Execute actions after enrollment
-* Execute actions before reenrollment
-* Execute actions after reenrollment
-* Implement an interface to an external PKI for signing IoT Device CSR
+The lambda `function/simpleenroll/lambda.py` has `pre_enroll` and  `post_enroll` functions which are placeholders to 
+perform additional tasks. There you can, for example, check if a device is not in a forbidden list before signing it 
+CSR and record the transaction in a DB... or anything else you like.
+
+It is the same for `function/simplereenroll/lambda.py` with `pre_reenroll` and `post_reenroll`.
 
 ### About re-enrollment
 The first time a device obtains a certificates and connects to IoT Core, it will be enrolled automatically by JITP.
@@ -135,13 +133,6 @@
 This application makes an attempt to find a matching IoT Thing and attach the new certificate to it. Of course, if this
 EST server is not hosted in the same account and the IoT Things, it will fail (without raising an Exception). You will
 then have to figure out how to do that!
-
-### About the device CSR
-The subject of the CSR submitted to the enrollment or reenrollment edpoints MUST contain a commonName (CN) and 
-serialNumber. The code checks for presence and will return an exception (400) if any is missing.
-If you enable JITP, the provisioning template will use the CN as the ThingName and the serialNumber will be added as a 
-Thing attribute. You can change that in the provisioning template you will use but the code will still check
-that CN and serialNumber are present in the CSR Subject.
 
 ## Setting-up your environment
 
@@ -174,7 +165,7 @@
 ```bash
 cdk deploy --context configFile=my_custom_location/my_custom_config.yaml --all
 ```
-You can find more commands and options for `cdk` here: https://docs.aws.amazon.com/cdk/v2/guide/ref-cli-cmd.html
+You can find more commands nd options for `cdk` here: https://docs.aws.amazon.com/cdk/v2/guide/ref-cli-cmd.html
 
 ### IMPORTANT
 This application CDK uses two Lambda Triggers to deploy resources that need contextual information or cannot expose
@@ -194,9 +185,9 @@
 confusion. There are three groups of certificates involved:
 
 ### Everything related to the IoT Operations
-We are here looking at IoT Core and the IoT Devices identification. The main purpose of an EST Server is "securely 
-delivering certificates to clients" so they can start doing their job securely. When we will discuss this part of the  
-application we will refer to it with the word "device" and/or "IoT". 
+We are here looking at IoT Core and the IoT Devices identification. The main purpose of an EST Server is "delivering
+certificates to IoT devices" so they can start doing their job securely. When we will discuss this part of the application 
+we will refer to it with the word "device" and/or "IoT". 
 To operate securely IoT Core needs Certificate Authority (CA) registered. Then the IoT device can send a 
 Certificate Signing Request (CSR) to receive in return a *Device Certificate* signed by the CA that was registered in IoT Core.
 Note that it doesn't mean that the signature is effectively done by IoT Core. We'll get back to this later.
@@ -223,7 +214,7 @@
 
 ### Features
 The main goal of this code sample is to easily deploy an EST Server, a service which is capable of:
-* Providing the current CA Certificate of the mTLS handshake verification by the client.
+* Providing the current CA Certificate of the IoT Service (IoT Core in our case).
 * Signing a CSR and returning the corresponding Certificate to an IoT Device for a first enrollment and a certificate 
 renewal.
 
@@ -288,19 +279,14 @@
 ### Properties
 In most cases you only need to provide the API Gateway custom domain name, the ACM ARN of the Certificate for this 
 custom domain name and, if applicable, the ARN for the ownership verification certificate.
-<<<<<<< HEAD
-If you plan to let the deployment configure JITP, you will also have to provide the path to the provisioning template
+If you plan to let the deployment configure JITP, you will also have to provide the path to your provisioning template
 and IoT policy, or modify the files provided in the config directory.
-=======
-If you plan to let the deployment configure JITP, you will also have to provide the path to your provisioning template
-and IoT policy, or modify the files provided in the config folder.
 
 During testing we noticed that some devices do not comply with the headers requirements of [[RFC7030](https://datatracker.ietf.org/doc/html/rfc7030)]. To avoid
 blocking you can disable the header checks from the config file. The responses provided by the EST server will still
 comply with the standard but the caller headers will be ignored. Note that WAF2 is also checking some headers. The rule
 requiring presence of the `User-Agent` header has been disabled but other rules might block.
 
->>>>>>> 664fa74d
 The other parameters are convenience:
 * Validity duration of generated certificates can be adjusted according to your policies
 * Names of important resources can be changed. This is particularly useful for the secrets in ACM which can only be deleted
@@ -450,11 +436,7 @@
 Same as before for a re-enrollment call.
 
 ## Testing your deployment
-<<<<<<< HEAD
 The test directory contains `test_runner.py` which you can run manually in your venv with:
-=======
-The test folder contains [test_runner.py](test/test_runner.py) which you can run manually in your venv with:
->>>>>>> 664fa74d
 ```bash
 python test_runner.py
 ```
@@ -465,15 +447,9 @@
 for registering a certificate renewal (when calling `/simplereenroll` a device gets a new certificate which must be
 registered in IoT Core for the device to connect with the new certificate. JITP will not work for an existing Thing).
 
-<<<<<<< HEAD
-Configura of the test can be done via `test/test_config.yaml`.
+Configuration of the test can be done via [test/test_config.yaml](test/test_config.yaml).
 A temp directory will be created in your current directory and will.
-`test_clients.py` is used for the testes and is also a reference implementation of an EST client and an IoT Device 
-=======
-Configuration of the test can be done via [test/test_config.yaml](test/test_config.yaml).
-A temp folder will be created in your current folder and will.
 [test_clients.py](test/test_clients.py) is used for the testes and is also a reference implementation of an EST client and an IoT Device 
->>>>>>> 664fa74d
 using EST for bootstrapping.
 
 Running the tests requires `Administrator` or `PowerUserAccess` privileges because it uses boto3 to access some 
